find_package(ament_cmake_gtest REQUIRED)
find_package(cv_bridge REQUIRED)

option(ENABLE_DISPLAY_TESTS "Enable the building of tests that requires a display" OFF)

# Worlds
file(GLOB worlds RELATIVE ${CMAKE_CURRENT_SOURCE_DIR} "worlds/*.world")
foreach(world ${worlds})
  # Use configure_file so this is rerun each time make is invoked (as opposed to just cmake)
  configure_file(${world} ${world} COPYONLY)
endforeach()

# Tests
set(tests
  test_gazebo_ros_ackermann_drive
  test_gazebo_ros_diff_drive
  test_gazebo_ros_elevator
  test_gazebo_ros_force
  test_gazebo_ros_ft_sensor
  test_gazebo_ros_hand_of_god
  test_gazebo_ros_harness
  test_gazebo_ros_imu_sensor
  test_gazebo_ros_joint_state_publisher
  test_gazebo_ros_p3d
  test_gazebo_ros_planar_move
  test_gazebo_ros_ray_sensor
  test_gazebo_ros_tricycle_drive
  test_gazebo_ros_vacuum_gripper
)

if(ENABLE_DISPLAY_TESTS)
set(tests ${tests}
  test_gazebo_ros_camera
  # TODO(louise) Test hangs on teardown while destroying 2nd node
  # test_gazebo_ros_camera_distortion
  test_gazebo_ros_camera_triggered
  test_gazebo_ros_projector
  test_gazebo_ros_video
)
endif()

foreach(test ${tests})
  ament_add_gtest(${test}
    ${test}.cpp
    WORKING_DIRECTORY
      ${CMAKE_CURRENT_BINARY_DIR}
    # Long timeout because has to run gazebo several times
    TIMEOUT
      120
  )
  target_link_libraries(${test}
    gazebo_test_fixture
  )
  ament_target_dependencies(${test}
    "cv_bridge"
    "gazebo_dev"
    "gazebo_ros"
    "geometry_msgs"
    "image_transport"
    "nav_msgs"
    "rclcpp"
    "sensor_msgs"
    "std_msgs"
<<<<<<< HEAD
    "std_srvs"
=======
    "tf2"
    "tf2_geometry_msgs"
    "tf2_ros"
>>>>>>> d84c473b
  )
endforeach()
<|MERGE_RESOLUTION|>--- conflicted
+++ resolved
@@ -61,12 +61,9 @@
     "rclcpp"
     "sensor_msgs"
     "std_msgs"
-<<<<<<< HEAD
     "std_srvs"
-=======
     "tf2"
     "tf2_geometry_msgs"
     "tf2_ros"
->>>>>>> d84c473b
   )
 endforeach()
