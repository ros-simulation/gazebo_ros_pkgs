<sdf version="1.3">
    <world name="world_1">
        <scene>
            <ambient>0.5 0.5 0.5 1.0</ambient>
            <background>0.5 0.5 0.5 1.0</background>
            <shadows>true</shadows>
            <fog>
                <color>0.0 0.0 0.5 0.5</color>
                <type>linear</type>
                <start>2.0</start>
                <end>10.0</end>
                <density>0.5</density>
            </fog>
        </scene>
        <physics type="ode">
            <gravity>0.0 0.0 0.0</gravity>
            <ode>
                <solver>
                    <type>quick</type>
                    <dt>0.001</dt>
                    <iters>20</iters>
                    <sor>1.3</sor>
                </solver>
                <constraints>
                    <cfm>0</cfm>
                    <erp>0.2</erp>
                    <contact_max_correcting_vel>100.0</contact_max_correcting_vel>
                    <contact_surface_layer>0.0</contact_surface_layer>
                </constraints>
            </ode>
            <max_contacts>250</max_contacts>
        </physics>
        <model name="model_1">
            <pose>0.0 0.0 5.0 0.0 0.0 0.0</pose>
            <link name="link_1">
                <pose>0.0 0.0 0.0 0.0 0.0 0.0</pose>
                <inertial>
                    <pose>0.0 0.0 0.0 0.0 0.0 0.0</pose>
                    <inertia>
                        <ixx>0.0</ixx>
                        <ixy>0.0</ixy>
                        <ixz>0.0</ixz>
                        <iyy>1.0</iyy>
                        <iyz>0.0</iyz>
                        <izz>1.0</izz>
                    </inertia>
                    <mass>10.0</mass>
                </inertial>
                <visual name="visual_sphere">
                    <pose>0.0 0.0 0.0 0.0 0.0 0.0</pose>
                    <geometry>
                        <sphere>
                            <radius>0.5</radius>
                        </sphere>
                    </geometry>
                    <material>
                        <ambient>0.05 0.3 0.3 1.0</ambient>
                        <script>Gazebo/Red</script>
                    </material>
                    <cast_shadows>true</cast_shadows>
                    <laser_retro>100.0</laser_retro>
                </visual>
                <collision name="collision_sphere">
                    <pose>0.0 0.0 0.0 0.0 0.0 0.0</pose>
                    <max_contacts>250</max_contacts>
                    <geometry>
                        <sphere>
                            <radius>0.5</radius>
                        </sphere>
                    </geometry>
                    <surface>
                        <friction>
                            <ode>
                                <mu>0.5</mu>
                                <mu2>0.2</mu2>
                                <fdir1>1.0 0 0</fdir1>
                                <slip1>0</slip1>
                                <slip2>0</slip2>
                            </ode>
                        </friction>
                        <bounce>
                            <restitution_coefficient>0</restitution_coefficient>
                            <threshold>1000000.0</threshold>
                        </bounce>
                        <contact>
                            <ode>
                                <soft_cfm>0</soft_cfm>
                                <soft_erp>0.2</soft_erp>
                                <kp>1e15</kp>
                                <kd>1e13</kd>
                                <max_vel>100.0</max_vel>
                                <min_depth>0.0001</min_depth>
                            </ode>
                        </contact>
                    </surface>
                    <laser_retro>100.0</laser_retro>
                </collision>
                <sensor name="sensor_camera" type="depth">
                    <pose>0.0 0.0 0.0 0.0 0.0 0.0</pose>
                    <camera>
                        <horizontal_fov>1.578</horizontal_fov>
                        <image>
                            <width>640</width>
                            <height>480</height>
                            <format>R8G8B8</format>
                        </image>
                        <clip>
                          <near>0.1</near>
                          <far>100</far>
                        </clip>
<<<<<<< HEAD
                        <save enabled='0'>
                          <path>__default__</path>
                        </save>
                        <depth_camera>
                          <output>points;reflectance</output>
=======
                        <depth_camera>
                          <output>points;normals</output>
>>>>>>> 832aaa98
                        </depth_camera>
                    </camera>
                    <plugin name="plugin_1" filename="libgazebo_ros_depth_camera.so">
                        <alwaysOn>1</alwaysOn>
                        <updateRate>10.0</updateRate>
                        <imageTopicName>image_raw</imageTopicName>
                        <pointCloudTopicName>points</pointCloudTopicName>
                        <normalsTopicName>normals</normalsTopicName>
                        <cameraInfoTopicName>camera_info</cameraInfoTopicName>
                        <cameraName>depth_cam</cameraName>
                        <frameName>/base_link</frameName>
                        <reduceNormals>50</reduceNormals>
                        <pointCloudCutoff>0.001</pointCloudCutoff>
                        <distortionK1>0.00000001</distortionK1>
                        <distortionK2>0.00000001</distortionK2>
                        <distortionK3>0.00000001</distortionK3>
                        <distortionT1>0.00000001</distortionT1>
                        <distortionT2>0.00000001</distortionT2>
                    </plugin>
                    <always_on>true</always_on>
                    <update_rate>10.0</update_rate>
                </sensor>
                <gravity>false</gravity>
                <self_collide>true</self_collide>
                <kinematic>false</kinematic>
            </link>
            <static>false</static>
        </model>

        <model  name="box_reflectance">
          <pose>1.0 0.0 5.0 0 0 0</pose>
          <link name="box_link">
            <visual name="visual">
              <geometry>
                <box>
                  <size>.2 .2 .2</size>
                </box>
              </geometry>
              <material>
                <script>
                  <uri>file://media/materials/scripts/gazebo.material</uri>
                  <name>Gazebo/Red</name>
                </script>
              </material>
              <plugin filename="libReflectancePlugin.so" name="reflectance_plugin">
                <reflectance_map>terrain.png</reflectance_map>
              </plugin>
            </visual>
            <collision name="visual">
              <geometry>
                <box>
                  <size>.2 .2 .2</size>
                </box>
              </geometry>
            </collision>
          </link>
        </model>

        <model name="model_2">
            <pose>5.0 0.0 5.0 0.0 0.0 0.0</pose>
            <link name="link_1">
                <pose>0.0 0.0 0.0 0.0 0.0 0.0</pose>
                <inertial>
                    <pose>0.0 0.0 0.0 0.0 0.0 0.0</pose>
                    <inertia>
                        <ixx>1.0</ixx>
                        <ixy>0.0</ixy>
                        <ixz>0.0</ixz>
                        <iyy>1.0</iyy>
                        <iyz>0.0</iyz>
                        <izz>1.0</izz>
                    </inertia>
                    <mass>10.0</mass>
                </inertial>
                <visual name="visual_box">
                    <pose>0.0 0.0 0.0 0.0 0.0 0.0</pose>
                    <geometry>
                        <box>
                            <size>1 2 2</size>
                        </box>
                    </geometry>
                    <material>
                        <ambient>0.00 0.9 0.1 1.0</ambient>
                        <script>Gazebo/Green</script>
                    </material>
                    <cast_shadows>true</cast_shadows>
                    <laser_retro>100.0</laser_retro>
                </visual>
                <collision name="collision_box">
                    <pose>0.0 0.0 0.0 0.0 0.0 0.0</pose>
                    <max_contacts>250</max_contacts>
                    <geometry>
                        <box>
                            <size>1 2 2</size>
                        </box>
                    </geometry>
                    <surface>
                        <friction>
                            <ode>
                                <mu>0.5</mu>
                                <mu2>0.2</mu2>
                                <fdir1>1.0 0 0</fdir1>
                                <slip1>0</slip1>
                                <slip2>0</slip2>
                            </ode>
                        </friction>
                        <bounce>
                            <restitution_coefficient>0</restitution_coefficient>
                            <threshold>1000000.0</threshold>
                        </bounce>
                        <contact>
                            <ode>
                                <soft_cfm>0</soft_cfm>
                                <soft_erp>0.2</soft_erp>
                                <kp>1e15</kp>
                                <kd>1e13</kd>
                                <max_vel>100.0</max_vel>
                                <min_depth>0.0001</min_depth>
                            </ode>
                        </contact>
                    </surface>
                    <laser_retro>100.0</laser_retro>
                </collision>
                <gravity>false</gravity>
                <self_collide>true</self_collide>
                <kinematic>false</kinematic>
            </link>
            <static>false</static>
        </model>
        <light type="point" name="light_1">
            <pose>0.0 0.0 10.0 0.0 0.0 0.0</pose>
            <diffuse>0.5 0.5 0.5 0.5</diffuse>
            <attenuation>
                <range>1000.0</range>
                <constant>0.01</constant>
                <quadratic>0.0001</quadratic>
            </attenuation>
            <direction>0 0 -1</direction>
            <spot>
                <inner_angle>1.57</inner_angle>
                <outer_angle>1.57</outer_angle>
                <falloff>1.0</falloff>
            </spot>
            <cast_shadows>true</cast_shadows>
        </light>
    </world>
</sdf><|MERGE_RESOLUTION|>--- conflicted
+++ resolved
@@ -108,16 +108,8 @@
                           <near>0.1</near>
                           <far>100</far>
                         </clip>
-<<<<<<< HEAD
-                        <save enabled='0'>
-                          <path>__default__</path>
-                        </save>
                         <depth_camera>
-                          <output>points;reflectance</output>
-=======
-                        <depth_camera>
-                          <output>points;normals</output>
->>>>>>> 832aaa98
+                          <output>points;normals;reflectance</output>
                         </depth_camera>
                     </camera>
                     <plugin name="plugin_1" filename="libgazebo_ros_depth_camera.so">
