--- conflicted
+++ resolved
@@ -110,19 +110,19 @@
     private: void PointCloudConnect();
     private: void PointCloudDisconnect();
 
-    /// \brief Keep track of number of connctions for point clouds
-<<<<<<< HEAD
-    /// \brief Keep track of number of connctions for point clouds
+    /// \brief Keep track of number of connections for reflectance
     private: int reflectance_connect_count_;
+    /// \brief Increase the counter which count the subscribers are connected
     private: void ReflectanceConnect();
+    /// \brief Decrease the counter which count the subscribers are connected
     private: void ReflectanceDisconnect();
-=======
+    
+    /// \brief Keep track of number of connections for normals
     private: int normals_connect_count_;
     /// \brief Increase the counter which count the subscribers are connected
     private: void NormalsConnect();
     /// \brief Decrease the counter which count the subscribers are connected
     private: void NormalsDisconnect();
->>>>>>> 832aaa98
 
     /// \brief Keep track of number of connctions for point clouds
     private: int depth_image_connect_count_;
@@ -141,11 +141,8 @@
     /// \brief A pointer to the ROS node.  A node will be instantiated if it does not exist.
     private: ros::Publisher point_cloud_pub_;
     private: ros::Publisher depth_image_pub_;
-<<<<<<< HEAD
     private: ros::Publisher reflectance_pub_;
-=======
     private: ros::Publisher normal_pub_;
->>>>>>> 832aaa98
 
     /// \brief PointCloud2 point cloud message
     private: sensor_msgs::PointCloud2 point_cloud_msg_;
@@ -162,13 +159,10 @@
     /// \brief ROS image topic name
     private: std::string point_cloud_topic_name_;
 
-<<<<<<< HEAD
     /// \brief ROS reflectance topic name
     private: std::string reflectance_topic_name_;
-=======
     /// \brief ROS normals topic name
     private: std::string normals_topic_name_;
->>>>>>> 832aaa98
 
     private: void InfoConnect();
     private: void InfoDisconnect();
