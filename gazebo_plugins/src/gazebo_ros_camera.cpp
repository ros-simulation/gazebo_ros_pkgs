// Copyright 2013 Open Source Robotics Foundation
//
// Licensed under the Apache License, Version 2.0 (the "License");
// you may not use this file except in compliance with the License.
// You may obtain a copy of the License at
//
//     http://www.apache.org/licenses/LICENSE-2.0
//
// Unless required by applicable law or agreed to in writing, software
// distributed under the License is distributed on an "AS IS" BASIS,
// WITHOUT WARRANTIES OR CONDITIONS OF ANY KIND, either express or implied.
// See the License for the specific language governing permissions and
// limitations under the License.

#include <sdf/Element.hh>
#include <gazebo/common/Events.hh>
#include <gazebo/rendering/Distortion.hh>
#include <gazebo/sensors/SensorTypes.hh>
#include <ignition/math/Helpers.hh>

#include <camera_info_manager/camera_info_manager.hpp>
#include <gazebo_plugins/gazebo_ros_camera.hpp>
#include <gazebo_ros/conversions/builtin_interfaces.hpp>
#include <gazebo_ros/node.hpp>
#include <gazebo_ros/utils.hpp>
#include <image_transport/image_transport.hpp>
#include <sensor_msgs/fill_image.hpp>
#include <sensor_msgs/image_encodings.hpp>
#include <sensor_msgs/msg/camera_info.hpp>
#include <sensor_msgs/msg/point_cloud2.hpp>
#include <sensor_msgs/point_cloud2_iterator.hpp>

#include <algorithm>
#include <limits>
#include <memory>
#include <mutex>
#include <string>
#include <vector>

#define FLOAT_SIZE sizeof(float)

namespace gazebo_plugins
{
class GazeboRosCameraPrivate
{
public:
  /// Indicates type of camera
  enum SensorType
  {
    /// Depth Camera
    DEPTH,

    /// Normal RGB Camera
    CAMERA,

    /// Multi Camera
    MULTICAMERA
  };

  /// Depth, Normal or Multi Camera
  SensorType sensor_type_;

  /// A pointer to the GazeboROS node.
  gazebo_ros::Node::SharedPtr ros_node_{nullptr};

  /// Image publishers.
  std::vector<image_transport::Publisher> image_pub_;

  /// Camera info publishers.
  std::vector<rclcpp::Publisher<sensor_msgs::msg::CameraInfo>::SharedPtr> camera_info_pub_;

  /// Depth image publisher.
  image_transport::Publisher depth_image_pub_;

  /// Depth camera info publisher.
  rclcpp::Publisher<sensor_msgs::msg::CameraInfo>::SharedPtr depth_camera_info_pub_{nullptr};

  /// Point cloud publisher.
  rclcpp::Publisher<sensor_msgs::msg::PointCloud2>::SharedPtr point_cloud_pub_;

  /// Trigger subscriber, in case it's a triggered camera
  rclcpp::Subscription<std_msgs::msg::Empty>::SharedPtr trigger_sub_{nullptr};

  /// Camera info managers
  std::vector<std::shared_ptr<camera_info_manager::CameraInfoManager>> camera_info_manager_;

  /// Image encodings
  std::vector<std::string> img_encoding_;

  /// Camera name, to be used on topics.
  std::string camera_name_;

  /// Frame name, to be used by TF.
  std::string frame_name_;

  /// Step sizes for fillImage
  std::vector<uint32_t> img_step_;

  /// Connects to pre-render events.
  gazebo::event::ConnectionPtr pre_render_connection_;

  /// Keeps track of how many times the camera has been triggered since it last published an image.
  int triggered{0};

  /// Protects trigger.
  std::mutex trigger_mutex_;

  /// Lock for image message
  std::mutex image_mutex_;

  /// Store current camera image.
  sensor_msgs::msg::Image image_msg_;

  /// Store current point cloud.
  sensor_msgs::msg::PointCloud2 cloud_msg_;

  /// Pointers to cameras
  std::vector<gazebo::rendering::CameraPtr> camera_;

  /// Horizontal FOV of cameras
  std::vector<double> hfov_;

  /// Min valid depth
  double min_depth_;

  /// Max valid depth
  double max_depth_;

  /// Number of cameras
  uint64_t num_cameras_{1};

  /// If set to true, no image_raw publication. Set to false by default.
  bool depth_only_;

  /// If set to false, pointcloud is xyz type. Set to true by default (xyz rgb type pointcloud).
  bool rgb_pointcloud_;
};

GazeboRosCamera::GazeboRosCamera()
: impl_(std::make_unique<GazeboRosCameraPrivate>())
{
}

GazeboRosCamera::~GazeboRosCamera()
{
  for (auto pub : impl_->image_pub_) {
    pub.shutdown();
  }
}

void GazeboRosCamera::Load(gazebo::sensors::SensorPtr _sensor, sdf::ElementPtr _sdf)
{
  // Initialize ROS node
  impl_->ros_node_ = gazebo_ros::Node::Get(_sdf);

  // Get QoS profiles
  const gazebo_ros::QoS & qos = impl_->ros_node_->get_qos();

  // Get rgb_pointcloud and depth_only options
  impl_->rgb_pointcloud_ = _sdf->Get<bool>("rgb_pointcloud", true).first;
  impl_->depth_only_ = _sdf->Get<bool>("depth_only", false).first;

  if (std::dynamic_pointer_cast<gazebo::sensors::MultiCameraSensor>(_sensor)) {
    impl_->sensor_type_ = GazeboRosCameraPrivate::MULTICAMERA;
    MultiCameraPlugin::Load(_sensor, _sdf);
    impl_->num_cameras_ = MultiCameraPlugin::parent_sensor_->CameraCount();
  } else if (std::dynamic_pointer_cast<gazebo::sensors::DepthCameraSensor>(_sensor)) {
    impl_->sensor_type_ = GazeboRosCameraPrivate::DEPTH;
    gazebo::DepthCameraPlugin::Load(_sensor, _sdf);
  } else if (std::dynamic_pointer_cast<gazebo::sensors::CameraSensor>(_sensor)) {
    impl_->sensor_type_ = GazeboRosCameraPrivate::CAMERA;
    gazebo::CameraPlugin::Load(_sensor, _sdf);
  } else {
    RCLCPP_ERROR(
      impl_->ros_node_->get_logger(),
      "Plugin must be attached to sensor of type `camera`, `depth` or `multicamera`");
    impl_->ros_node_.reset();
    return;
  }

  // Camera name
  impl_->camera_name_ = _sdf->Get<std::string>("camera_name", _sensor->Name()).first;

  // Get tf frame for output
  impl_->frame_name_ = gazebo_ros::SensorFrameID(*_sensor, *_sdf);

  if (impl_->sensor_type_ != GazeboRosCameraPrivate::MULTICAMERA) {
<<<<<<< HEAD
    
      if (!(impl_->depth_only_)){
      // Image publisher
      // TODO(louise) Migrate image_connect logic once SubscriberStatusCallback is ported to ROS2
      const std::string camera_topic = impl_->camera_name_ + "/image_raw";
      impl_->image_pub_.push_back(
        image_transport::create_publisher(
          impl_->ros_node_.get(),
          camera_topic,
          qos.get_publisher_qos(camera_topic).get_rmw_qos_profile()));
      }
=======
    // Image publisher
    // TODO(louise) Migrate image_connect logic once SubscriberStatusCallback is ported to ROS2
    const std::string camera_topic = impl_->camera_name_ + "/image_raw";
    impl_->image_pub_.push_back(
      image_transport::create_publisher(
        impl_->ros_node_.get(),
        camera_topic,
        qos.get_publisher_qos(camera_topic, rclcpp::SensorDataQoS()).get_rmw_qos_profile()));
>>>>>>> 99f1f0b1

    // TODO(louise) Uncomment this once image_transport::Publisher has a function to return the
    // full topic.
    // RCLCPP_INFO(
    //   impl_->ros_node_->get_logger(), "Publishing images to [%s]", impl_->image_pub_.getTopic());

    // Camera info publisher
    // TODO(louise) Migrate ImageConnect logic once SubscriberStatusCallback is ported to ROS2
    const std::string camera_info_topic = impl_->camera_name_ + "/camera_info";
    impl_->camera_info_pub_.push_back(
      impl_->ros_node_->create_publisher<sensor_msgs::msg::CameraInfo>(
        camera_info_topic, qos.get_publisher_qos(camera_info_topic, rclcpp::SensorDataQoS())));


      if (!(impl_->depth_only_)){
      // Image publisher
      // TODO(louise) Migrate image_connect logic once SubscriberStatusCallback is ported to ROS2
      impl_->image_pub_.push_back(
        image_transport::create_publisher(
          impl_->ros_node_.get(), impl_->camera_name_ + "/image_raw"));
      }

      // TODO(louise) Uncomment this once image_transport::Publisher has a function to return the
      // full topic.
      // RCLCPP_INFO(
      //   impl_->ros_node_->get_logger(), "Publishing images to [%s]", impl_->image_pub_.getTopic());

      // Camera info publisher
      // TODO(louise) Migrate ImageConnect logic once SubscriberStatusCallback is ported to ROS2
      impl_->camera_info_pub_.push_back(
        impl_->ros_node_->create_publisher<sensor_msgs::msg::CameraInfo>(
          impl_->camera_name_ + "/camera_info",
          rclcpp::SensorDataQoS()));

      RCLCPP_INFO(
        impl_->ros_node_->get_logger(), "Publishing camera info to [%s]",
        impl_->camera_info_pub_.back()->get_topic_name());

    } else {
    for (uint64_t i = 0; i < impl_->num_cameras_; ++i) {
      const std::string camera_topic =
        impl_->camera_name_ + "/" + MultiCameraPlugin::camera_[i]->Name() + "/image_raw";
      // Image publisher
      impl_->image_pub_.push_back(
        image_transport::create_publisher(
          impl_->ros_node_.get(),
          camera_topic,
          qos.get_publisher_qos(camera_topic, rclcpp::SensorDataQoS()).get_rmw_qos_profile()));

      // RCLCPP_INFO(
      //   impl_->ros_node_->get_logger(), "Publishing %s camera images to [%s]",
      //   MultiCameraPlugin::camera_[i]->Name().c_str(),
      //   impl_->image_pub_.back().getTopic());

      const std::string camera_info_topic =
        impl_->camera_name_ + "/" + MultiCameraPlugin::camera_[i]->Name() + "/camera_info";
      // Camera info publisher
      impl_->camera_info_pub_.push_back(
        impl_->ros_node_->create_publisher<sensor_msgs::msg::CameraInfo>(
          camera_info_topic, qos.get_publisher_qos(camera_info_topic, rclcpp::SensorDataQoS())));

      RCLCPP_INFO(
        impl_->ros_node_->get_logger(), "Publishing %s camera info to [%s]",
        MultiCameraPlugin::camera_[i]->Name().c_str(),
        impl_->camera_info_pub_[i]->get_topic_name());
    }
  }

  if (impl_->sensor_type_ == GazeboRosCameraPrivate::DEPTH) {
    const std::string depth_topic = impl_->camera_name_ + "/depth/image_raw";
    
    // Depth image publisher
    impl_->depth_image_pub_ = image_transport::create_publisher(
      impl_->ros_node_.get(),
      depth_topic,
      qos.get_publisher_qos(depth_topic, rclcpp::SensorDataQoS()).get_rmw_qos_profile());

    // RCLCPP_INFO(impl_->ros_node_->get_logger(), "Publishing depth images to [%s]",
    //   impl_->depth_image_pub_.getTopic().c_str());

    const std::string depth_info_topic = impl_->camera_name_ + "/depth/camera_info";
    // Depth info publisher
    impl_->depth_camera_info_pub_ =
      impl_->ros_node_->create_publisher<sensor_msgs::msg::CameraInfo>(
      depth_info_topic, qos.get_publisher_qos(depth_info_topic, rclcpp::QoS(1)));

    RCLCPP_INFO(
      impl_->ros_node_->get_logger(), "Publishing depth camera info to [%s]",
      impl_->depth_camera_info_pub_->get_topic_name());

    const std::string point_cloud_topic = impl_->camera_name_ + "/points";
    // Point cloud publisher
    impl_->point_cloud_pub_ = impl_->ros_node_->create_publisher<sensor_msgs::msg::PointCloud2>(
      point_cloud_topic, qos.get_publisher_qos(point_cloud_topic, rclcpp::QoS(1)));

    RCLCPP_INFO(
      impl_->ros_node_->get_logger(), "Publishing pointcloud to [%s]",
      impl_->point_cloud_pub_->get_topic_name());
  }

  // Trigger
  if (_sdf->Get<bool>("triggered", false).first) {
    const std::string trigger_topic = impl_->camera_name_ + "/image_trigger";
    impl_->trigger_sub_ = impl_->ros_node_->create_subscription<std_msgs::msg::Empty>(
      trigger_topic, qos.get_subscription_qos(trigger_topic, rclcpp::QoS(1)),
      std::bind(&GazeboRosCamera::OnTrigger, this, std::placeholders::_1));

    RCLCPP_INFO(
      impl_->ros_node_->get_logger(), "Subscribed to [%s]",
      impl_->trigger_sub_->get_topic_name());

    SetCameraEnabled(false);
    impl_->pre_render_connection_ = gazebo::event::Events::ConnectPreRender(
      std::bind(&GazeboRosCamera::PreRender, this));
  }

  // Buffer size
  std::vector<std::string> image_format;
  if (impl_->sensor_type_ == GazeboRosCameraPrivate::CAMERA) {
    image_format.push_back(CameraPlugin::format);
  } else if (impl_->sensor_type_ == GazeboRosCameraPrivate::DEPTH) {
    image_format.push_back(DepthCameraPlugin::format);
  } else {
    image_format = MultiCameraPlugin::format_;
  }

  for (const auto & format : image_format) {
    if (format == "L8" || format == "L_INT8") {
      impl_->img_encoding_.emplace_back(sensor_msgs::image_encodings::MONO8);
      impl_->img_step_.push_back(1);
    } else if (format == "L16" || format == "L_INT16") {
      impl_->img_encoding_.emplace_back(sensor_msgs::image_encodings::MONO16);
      impl_->img_step_.push_back(2);
    } else if (format == "R8G8B8" || format == "RGB_INT8") {
      impl_->img_encoding_.emplace_back(sensor_msgs::image_encodings::RGB8);
      impl_->img_step_.push_back(3);
    } else if (format == "B8G8R8" || format == "BGR_INT8") {
      impl_->img_encoding_.emplace_back(sensor_msgs::image_encodings::BGR8);
      impl_->img_step_.push_back(3);
    } else if (format == "R16G16B16" || format == "RGB_INT16") {
      impl_->img_encoding_.emplace_back(sensor_msgs::image_encodings::RGB16);
      impl_->img_step_.push_back(6);
    } else if (format == "BAYER_RGGB8") {
      RCLCPP_INFO(
        impl_->ros_node_->get_logger(),
        "bayer simulation may be computationally expensive.");
      impl_->img_encoding_.emplace_back(sensor_msgs::image_encodings::BAYER_RGGB8);
      impl_->img_step_.push_back(1);
    } else if (format == "BAYER_BGGR8") {
      RCLCPP_INFO(
        impl_->ros_node_->get_logger(),
        "bayer simulation may be computationally expensive.");
      impl_->img_encoding_.emplace_back(sensor_msgs::image_encodings::BAYER_BGGR8);
      impl_->img_step_.push_back(1);
    } else if (format == "BAYER_GBRG8") {
      RCLCPP_INFO(
        impl_->ros_node_->get_logger(),
        "bayer simulation may be computationally expensive.");
      impl_->img_encoding_.emplace_back(sensor_msgs::image_encodings::BAYER_GBRG8);
      impl_->img_step_.push_back(1);
    } else if (format == "BAYER_GRBG8") {
      RCLCPP_INFO(
        impl_->ros_node_->get_logger(),
        "bayer simulation may be computationally expensive.");
      impl_->img_encoding_.emplace_back(sensor_msgs::image_encodings::BAYER_GRBG8);
      impl_->img_step_.push_back(1);
    } else {
      RCLCPP_ERROR(impl_->ros_node_->get_logger(), "Unsupported Gazebo ImageFormat, using BGR8\n");
      impl_->img_encoding_.emplace_back(sensor_msgs::image_encodings::BGR8);
      impl_->img_step_.push_back(3);
    }
  }

  std::vector<unsigned int> width, height;
  if (impl_->sensor_type_ == GazeboRosCameraPrivate::CAMERA) {
    width.push_back(CameraPlugin::width);
    height.push_back(CameraPlugin::height);
    impl_->camera_.push_back(CameraPlugin::camera);
  } else if (impl_->sensor_type_ == GazeboRosCameraPrivate::DEPTH) {
    width.push_back(DepthCameraPlugin::width);
    height.push_back(DepthCameraPlugin::height);
    impl_->camera_.emplace_back(DepthCameraPlugin::depthCamera);
  } else {
    width = MultiCameraPlugin::width_;
    height = MultiCameraPlugin::height_;
    impl_->camera_ = MultiCameraPlugin::camera_;
  }

  for (uint64_t i = 0; i < impl_->num_cameras_; ++i) {
    // C parameters
    auto default_cx = (static_cast<double>(width[i]) + 1.0) / 2.0;
    auto cx = _sdf->Get<double>("cx", default_cx).first;

    auto default_cy = (static_cast<double>(height[i]) + 1.0) / 2.0;
    auto cy = _sdf->Get<double>("cy", default_cy).first;

    impl_->hfov_.push_back(impl_->camera_[i]->HFOV().Radian());

    double computed_focal_length =
      (static_cast<double>(width[i])) / (2.0 * tan(impl_->hfov_[i] / 2.0));

    // Focal length
    auto focal_length = _sdf->Get<double>("focal_length", 0.0).first;
    if (focal_length == 0) {
      focal_length = computed_focal_length;
    } else if (!ignition::math::equal(focal_length, computed_focal_length)) {
      RCLCPP_WARN(
        impl_->ros_node_->get_logger(),
        "The <focal_length> [%f] you have provided for camera [%s]"
        " is inconsistent with specified <image_width> [%d] and"
        " HFOV [%f]. Please double check to see that"
        " focal_length = width / (2.0 * tan(HFOV/2.0))."
        " The expected focal_length value is [%f],"
        " please update your camera model description accordingly.",
        focal_length, _sensor->Name().c_str(), width[i], impl_->hfov_[i], computed_focal_length);
    }

    // CameraInfo
    sensor_msgs::msg::CameraInfo camera_info_msg;
    camera_info_msg.header.frame_id = impl_->frame_name_;
    camera_info_msg.height = height[i];
    camera_info_msg.width = width[i];
    camera_info_msg.distortion_model = "plumb_bob";
    camera_info_msg.d.resize(5);

    // Allow the user to disable automatic cropping (used to remove barrel
    // distortion black border. The crop can be useful, but also skewes
    // the lens distortion, making the supplied k and t values incorrect.
    auto border_crop = _sdf->Get<bool>("border_crop", true).first;
    auto hack_baseline = _sdf->Get<double>("hack_baseline", 0.0).first;

    // Get distortion from camera
    double distortion_k1{0.0};
    double distortion_k2{0.0};
    double distortion_k3{0.0};
    double distortion_t1{0.0};
    double distortion_t2{0.0};
    if (impl_->camera_[i]->LensDistortion()) {
      impl_->camera_[i]->LensDistortion()->SetCrop(border_crop);

      distortion_k1 = impl_->camera_[i]->LensDistortion()->K1();
      distortion_k2 = impl_->camera_[i]->LensDistortion()->K2();
      distortion_k3 = impl_->camera_[i]->LensDistortion()->K3();
      distortion_t1 = impl_->camera_[i]->LensDistortion()->P1();
      distortion_t2 = impl_->camera_[i]->LensDistortion()->P2();
    }

    // D = {k1, k2, t1, t2, k3}, as specified in:
    // - sensor_msgs/CameraInfo: http://docs.ros.org/api/sensor_msgs/html/msg/CameraInfo.html
    // - OpenCV: http://docs.opencv.org/2.4/modules/calib3d/doc/camera_calibration_and_3d_reconstruction.html
    camera_info_msg.d[0] = distortion_k1;
    camera_info_msg.d[1] = distortion_k2;
    camera_info_msg.d[2] = distortion_t1;
    camera_info_msg.d[3] = distortion_t2;
    camera_info_msg.d[4] = distortion_k3;

    // Original camera matrix
    camera_info_msg.k[0] = focal_length;
    camera_info_msg.k[1] = 0.0;
    camera_info_msg.k[2] = cx;
    camera_info_msg.k[3] = 0.0;
    camera_info_msg.k[4] = focal_length;
    camera_info_msg.k[5] = cy;
    camera_info_msg.k[6] = 0.0;
    camera_info_msg.k[7] = 0.0;
    camera_info_msg.k[8] = 1.0;

    // rectification
    camera_info_msg.r[0] = 1.0;
    camera_info_msg.r[1] = 0.0;
    camera_info_msg.r[2] = 0.0;
    camera_info_msg.r[3] = 0.0;
    camera_info_msg.r[4] = 1.0;
    camera_info_msg.r[5] = 0.0;
    camera_info_msg.r[6] = 0.0;
    camera_info_msg.r[7] = 0.0;
    camera_info_msg.r[8] = 1.0;

    // camera_ projection matrix (same as camera_ matrix due
    // to lack of distortion/rectification) (is this generated?)
    camera_info_msg.p[0] = focal_length;
    camera_info_msg.p[1] = 0.0;
    camera_info_msg.p[2] = cx;
    camera_info_msg.p[3] = -focal_length * hack_baseline;
    camera_info_msg.p[4] = 0.0;
    camera_info_msg.p[5] = focal_length;
    camera_info_msg.p[6] = cy;
    camera_info_msg.p[7] = 0.0;
    camera_info_msg.p[8] = 0.0;
    camera_info_msg.p[9] = 0.0;
    camera_info_msg.p[10] = 1.0;
    camera_info_msg.p[11] = 0.0;

    // Initialize camera_info_manager
    impl_->camera_info_manager_.push_back(
      std::make_shared<camera_info_manager::CameraInfoManager>(
        impl_->ros_node_.get(), impl_->camera_name_));
    impl_->camera_info_manager_.back()->setCameraInfo(camera_info_msg);
  }

  if (impl_->sensor_type_ == GazeboRosCameraPrivate::DEPTH) {
    impl_->min_depth_ = _sdf->Get<double>("min_depth", 0.4).first;
    impl_->max_depth_ =
      _sdf->Get<double>("max_depth", std::numeric_limits<float>::infinity()).first;

    // Initialize point cloud message
    impl_->cloud_msg_.fields.resize(4);
    impl_->cloud_msg_.fields[0].name = "x";
    impl_->cloud_msg_.fields[0].offset = 0;
    impl_->cloud_msg_.fields[0].datatype = 7;
    impl_->cloud_msg_.fields[0].count = 1;
    impl_->cloud_msg_.fields[1].name = "y";
    impl_->cloud_msg_.fields[1].offset = 4;
    impl_->cloud_msg_.fields[1].datatype = 7;
    impl_->cloud_msg_.fields[1].count = 1;
    impl_->cloud_msg_.fields[2].name = "z";
    impl_->cloud_msg_.fields[2].offset = 8;
    impl_->cloud_msg_.fields[2].datatype = 7;
    impl_->cloud_msg_.fields[2].count = 1;
    impl_->cloud_msg_.fields[3].name = "rgb";
    impl_->cloud_msg_.fields[3].offset = 16;
    impl_->cloud_msg_.fields[3].datatype = 7;
    impl_->cloud_msg_.fields[3].count = 1;

    impl_->cloud_msg_.header.frame_id = impl_->frame_name_;
  }

  // Dynamic reconfigure
  if (impl_->sensor_type_ == GazeboRosCameraPrivate::CAMERA) {
    impl_->ros_node_->declare_parameter(
      "update_rate", gazebo::CameraPlugin::parentSensor->UpdateRate());
  } else if (impl_->sensor_type_ == GazeboRosCameraPrivate::DEPTH) {
    impl_->ros_node_->declare_parameter(
      "update_rate", gazebo::DepthCameraPlugin::parentSensor->UpdateRate());
  } else {
    impl_->ros_node_->declare_parameter(
      "update_rate", MultiCameraPlugin::parent_sensor_->UpdateRate());
  }

  auto param_change_callback =
    [this](std::vector<rclcpp::Parameter> parameters) {
      auto result = rcl_interfaces::msg::SetParametersResult();
      result.successful = true;
      for (const auto & parameter : parameters) {
        std::string param_name = parameter.get_name();
        if (param_name == "update_rate") {
          if (nullptr != impl_->trigger_sub_) {
            RCLCPP_WARN(
              impl_->ros_node_->get_logger(),
              "Cannot set update rate for triggered camera");
            result.successful = false;
          } else {
            rclcpp::ParameterType parameter_type = parameter.get_type();
            if (rclcpp::ParameterType::PARAMETER_DOUBLE == parameter_type) {
              double rate = parameter.as_double();

              if (impl_->sensor_type_ == GazeboRosCameraPrivate::CAMERA) {
                gazebo::CameraPlugin::parentSensor->SetUpdateRate(rate);
              } else if (impl_->sensor_type_ == GazeboRosCameraPrivate::DEPTH) {
                gazebo::DepthCameraPlugin::parentSensor->SetUpdateRate(rate);
              } else {
                MultiCameraPlugin::parent_sensor_->SetUpdateRate(rate);
              }

              if (rate >= 0.0) {
                RCLCPP_INFO(
                  impl_->ros_node_->get_logger(),
                  "Camera update rate changed to [%.2f Hz]", rate);
              } else {
                RCLCPP_WARN(
                  impl_->ros_node_->get_logger(),
                  "Camera update rate should be positive. Setting to maximum");
              }
            } else {
              RCLCPP_WARN(
                impl_->ros_node_->get_logger(),
                "Value for param [update_rate] has to be of double type.");
              result.successful = false;
            }
          }
        }
      }
      return result;
    };

  impl_->ros_node_->add_on_set_parameters_callback(param_change_callback);
}

void GazeboRosCamera::NewFrame(
  const unsigned char * _image,
  unsigned int _width,
  unsigned int _height,
  const int _camera_num)
{
  // TODO(shivesh) Enable / disable sensor once SubscriberStatusCallback has been ported to ROS2

  gazebo::common::Time sensor_update_time;

  if (impl_->sensor_type_ == GazeboRosCameraPrivate::CAMERA) {
    sensor_update_time = CameraPlugin::parentSensor->LastMeasurementTime();
  } else if (impl_->sensor_type_ == GazeboRosCameraPrivate::DEPTH) {
    sensor_update_time = DepthCameraPlugin::parentSensor->LastMeasurementTime();
  } else {
    sensor_update_time = MultiCameraPlugin::parent_sensor_->LastMeasurementTime();
  }

  // Publish camera info
  auto camera_info_msg = impl_->camera_info_manager_[_camera_num]->getCameraInfo();
  camera_info_msg.header.stamp = gazebo_ros::Convert<builtin_interfaces::msg::Time>(
    sensor_update_time);

  impl_->camera_info_pub_[_camera_num]->publish(camera_info_msg);

  std::lock_guard<std::mutex> image_lock(impl_->image_mutex_);

  // Publish image
  impl_->image_msg_.header.frame_id = impl_->frame_name_;
  impl_->image_msg_.header.stamp = gazebo_ros::Convert<builtin_interfaces::msg::Time>(
    sensor_update_time);

  // Copy from src to image_msg
  sensor_msgs::fillImage(
    impl_->image_msg_, impl_->img_encoding_[_camera_num], _height, _width,
    impl_->img_step_[_camera_num] * _width, reinterpret_cast<const void *>(_image));

  if (!(impl_->depth_only_)) {
    impl_->image_pub_[_camera_num].publish(impl_->image_msg_);
  }

  // Disable camera if it's a triggered camera
  if (nullptr != impl_->trigger_sub_) {
    SetCameraEnabled(false);

    std::lock_guard<std::mutex> lock(impl_->trigger_mutex_);
    impl_->triggered = std::max(impl_->triggered - 1, 0);
  }
}

////////////////////////////////////////////////////////////////////////////////
void GazeboRosCamera::OnNewFrame(
  const unsigned char * _image,
  unsigned int _width,
  unsigned int _height,
  unsigned int /*_depth*/,
  const std::string & /*_format*/)
{
  NewFrame(_image, _width, _height, 0);
}

////////////////////////////////////////////////////////////////////////////////
void GazeboRosCamera::OnNewImageFrame(
  const unsigned char * _image,
  unsigned int _width,
  unsigned int _height,
  unsigned int /*_depth*/,
  const std::string & /*_format*/)
{
  NewFrame(_image, _width, _height, 0);
}

////////////////////////////////////////////////////////////////////////////////
void GazeboRosCamera::OnNewDepthFrame(
  const float * _image,
  unsigned int _width,
  unsigned int _height,
  unsigned int /*_depth*/,
  const std::string & /*_format*/)
{
  // TODO(shivesh) Enable / disable sensor once SubscriberStatusCallback has been ported to ROS2

  auto sensor_update_time = gazebo_ros::Convert<builtin_interfaces::msg::Time>(
    DepthCameraPlugin::parentSensor->LastMeasurementTime());

  // Publish depth image
  sensor_msgs::msg::Image image_msg;
  image_msg.encoding = sensor_msgs::image_encodings::TYPE_32FC1;
  image_msg.header.frame_id = impl_->frame_name_;
  image_msg.header.stamp = sensor_update_time;
  image_msg.width = _width;
  image_msg.height = _height;
  image_msg.step = FLOAT_SIZE * _width;
  image_msg.data.resize(_width * _height * FLOAT_SIZE);
  image_msg.is_bigendian = 0;

  int index = 0;

  float pos_inf = std::numeric_limits<float>::infinity();
  float neg_inf = -pos_inf;

  // Copy from src to image_msg
  for (uint32_t j = 0; j < _height; j++) {
    for (uint32_t i = 0; i < _width; i++) {
      index = i + j * _width;
      float depth = _image[index];
      if (impl_->min_depth_ < depth && depth < impl_->max_depth_) {
        std::memcpy(&image_msg.data[index * FLOAT_SIZE], &depth, FLOAT_SIZE);
      } else if (depth <= impl_->min_depth_) {
        std::memcpy(&image_msg.data[index * FLOAT_SIZE], &neg_inf, FLOAT_SIZE);
      } else {
        std::memcpy(&image_msg.data[index * FLOAT_SIZE], &pos_inf, FLOAT_SIZE);
      }
    }
  }

  impl_->depth_image_pub_.publish(image_msg);

  // Publish camera info
  auto camera_info_msg = impl_->camera_info_manager_[0]->getCameraInfo();
  camera_info_msg.header.stamp = sensor_update_time;

  impl_->depth_camera_info_pub_->publish(camera_info_msg);

  // Publish point cloud
  impl_->cloud_msg_.header.stamp = sensor_update_time;
  impl_->cloud_msg_.width = _width;
  impl_->cloud_msg_.height = _height;
  impl_->cloud_msg_.row_step = impl_->cloud_msg_.point_step * _width * _height;

  sensor_msgs::PointCloud2Modifier cloud_modifier(impl_->cloud_msg_);
  if (impl_->rgb_pointcloud_) {
    cloud_modifier.setPointCloud2FieldsByString(2, "xyz", "rgb");
  } else{
    cloud_modifier.setPointCloud2FieldsByString(1, "xyz");
  }
  cloud_modifier.resize(_width * _height);

  impl_->cloud_msg_.is_dense = true;

  int image_index = 0;
  int cloud_index = 0;

  double fl = (static_cast<double>(_width)) / (2.0 * tan(impl_->hfov_[0] / 2.0));

  std::lock_guard<std::mutex> image_lock(impl_->image_mutex_);

  for (uint32_t j = 0; j < _height; j++) {
    double pAngle;
    if (_height > 1) {
      pAngle = atan2(static_cast<double>(j) - 0.5 * static_cast<double>(_height - 1), fl);
    } else {
      pAngle = 0.0;
    }

    for (uint32_t i = 0; i < _width; ++i) {
      double yAngle;
      if (_width > 1) {
        yAngle = atan2(static_cast<double>(i) - 0.5 * static_cast<double>(_width - 1), fl);
      } else {
        yAngle = 0.0;
      }

      // in optical frame
      // hardcoded rotation rpy(-M_PI/2, 0, -M_PI/2) is built-in
      // to urdf, where the *_optical_frame should have above relative
      // rotation from the physical camera *_frame

      float depth = _image[image_index++];

      if (depth > impl_->min_depth_ && depth < impl_->max_depth_) {
        auto x = static_cast<float>(depth * tan(yAngle));
        auto y = static_cast<float>(depth * tan(pAngle));

        std::memcpy(&impl_->cloud_msg_.data[cloud_index], &x, FLOAT_SIZE);
        std::memcpy(&impl_->cloud_msg_.data[cloud_index + 4], &y, FLOAT_SIZE);
        std::memcpy(&impl_->cloud_msg_.data[cloud_index + 8], &depth, FLOAT_SIZE);
      } else if (depth <= impl_->min_depth_) {
        // point before valid range
        std::memcpy(&impl_->cloud_msg_.data[cloud_index], &neg_inf, FLOAT_SIZE);
        std::memcpy(&impl_->cloud_msg_.data[cloud_index + 4], &neg_inf, FLOAT_SIZE);
        std::memcpy(&impl_->cloud_msg_.data[cloud_index + 8], &neg_inf, FLOAT_SIZE);
        impl_->cloud_msg_.is_dense = false;
      } else {
        // point after valid range
        std::memcpy(&impl_->cloud_msg_.data[cloud_index], &pos_inf, FLOAT_SIZE);
        std::memcpy(&impl_->cloud_msg_.data[cloud_index + 4], &pos_inf, FLOAT_SIZE);
        std::memcpy(&impl_->cloud_msg_.data[cloud_index + 8], &pos_inf, FLOAT_SIZE);
        impl_->cloud_msg_.is_dense = false;
      }

      if (impl_->rgb_pointcloud_) {
        if (impl_->image_msg_.data.size() == _width * _height * 3) {
            // color
            std::memcpy(
              &impl_->cloud_msg_.data[cloud_index + 16],
              &impl_->image_msg_.data[(i + j * _width) * 3], 3 * sizeof(uint8_t));
          } else if (impl_->image_msg_.data.size() == _height * _width) {
            std::memcpy(
              &impl_->cloud_msg_.data[cloud_index + 16],
              &impl_->image_msg_.data[i + j * _width], 3 * sizeof(uint8_t));
          } else {
            // no image
            std::memset(&impl_->cloud_msg_.data[cloud_index + 16], 0, 3 * sizeof(uint8_t));
          }
        }
        cloud_index += impl_->cloud_msg_.point_step;
    }
  }

  impl_->point_cloud_pub_->publish(impl_->cloud_msg_);

  // Disable camera if it's a triggered camera
  if (nullptr != impl_->trigger_sub_) {
    SetCameraEnabled(false);
    std::lock_guard<std::mutex> lock(impl_->trigger_mutex_);
    impl_->triggered = std::max(impl_->triggered - 1, 0);
  }
}

////////////////////////////////////////////////////////////////////////////////
void GazeboRosCamera::OnNewMultiFrame(
  const unsigned char * _image,
  unsigned int _width,
  unsigned int _height,
  unsigned int /*_depth*/,
  const std::string & /*_format*/,
  const int _camera_num)
{
  NewFrame(_image, _width, _height, _camera_num);
}

void GazeboRosCamera::SetCameraEnabled(const bool _enabled)
{
  if (impl_->sensor_type_ == GazeboRosCameraPrivate::CAMERA) {
    CameraPlugin::parentSensor->SetActive(_enabled);
    CameraPlugin::parentSensor->SetUpdateRate(_enabled ? 0.0 : ignition::math::MIN_D);
  } else if (impl_->sensor_type_ == GazeboRosCameraPrivate::DEPTH) {
    DepthCameraPlugin::parentSensor->SetActive(_enabled);
    DepthCameraPlugin::parentSensor->SetUpdateRate(_enabled ? 0.0 : ignition::math::MIN_D);
  } else {
    MultiCameraPlugin::parent_sensor_->SetActive(_enabled);
    MultiCameraPlugin::parent_sensor_->SetUpdateRate(_enabled ? 0.0 : ignition::math::MIN_D);
  }
}

void GazeboRosCamera::PreRender()
{
  std::lock_guard<std::mutex> lock(impl_->trigger_mutex_);
  if (impl_->triggered > 0) {
    SetCameraEnabled(true);
  }
}

void GazeboRosCamera::OnTrigger(const std_msgs::msg::Empty::SharedPtr)
{
  std::lock_guard<std::mutex> lock(impl_->trigger_mutex_);
  impl_->triggered++;
}

extern "C" GZ_PLUGIN_VISIBLE gazebo::SensorPlugin * RegisterPlugin();
gazebo::SensorPlugin * RegisterPlugin()
{
  return (gazebo::CameraPlugin *)(new GazeboRosCamera());
}
}  // namespace gazebo_plugins<|MERGE_RESOLUTION|>--- conflicted
+++ resolved
@@ -185,7 +185,6 @@
   impl_->frame_name_ = gazebo_ros::SensorFrameID(*_sensor, *_sdf);
 
   if (impl_->sensor_type_ != GazeboRosCameraPrivate::MULTICAMERA) {
-<<<<<<< HEAD
     
       if (!(impl_->depth_only_)){
       // Image publisher
@@ -195,18 +194,9 @@
         image_transport::create_publisher(
           impl_->ros_node_.get(),
           camera_topic,
-          qos.get_publisher_qos(camera_topic).get_rmw_qos_profile()));
+          qos.get_publisher_qos(camera_topic, rclcpp::SensorDataQoS()).get_rmw_qos_profile()));
       }
-=======
-    // Image publisher
-    // TODO(louise) Migrate image_connect logic once SubscriberStatusCallback is ported to ROS2
-    const std::string camera_topic = impl_->camera_name_ + "/image_raw";
-    impl_->image_pub_.push_back(
-      image_transport::create_publisher(
-        impl_->ros_node_.get(),
-        camera_topic,
-        qos.get_publisher_qos(camera_topic, rclcpp::SensorDataQoS()).get_rmw_qos_profile()));
->>>>>>> 99f1f0b1
+
 
     // TODO(louise) Uncomment this once image_transport::Publisher has a function to return the
     // full topic.
