--- conflicted
+++ resolved
@@ -182,16 +182,17 @@
   impl_->frame_name_ = gazebo_ros::SensorFrameID(*_sensor, *_sdf);
 
   if (impl_->sensor_type_ != GazeboRosCameraPrivate::MULTICAMERA) {
-<<<<<<< HEAD
-=======
-    // Image publisher
-    // TODO(louise) Migrate image_connect logic once SubscriberStatusCallback is ported to ROS2
-    const std::string camera_topic = impl_->camera_name_ + "/image_raw";
-    impl_->image_pub_.push_back(
-      image_transport::create_publisher(
-        impl_->ros_node_.get(),
-        camera_topic,
-        qos.get_publisher_qos(camera_topic).get_rmw_qos_profile()));
+    
+      if (impl_->sensor_type_ != GazeboRosCameraPrivate::DEPTH_ONLY){
+      // Image publisher
+      // TODO(louise) Migrate image_connect logic once SubscriberStatusCallback is ported to ROS2
+      const std::string camera_topic = impl_->camera_name_ + "/image_raw";
+      impl_->image_pub_.push_back(
+        image_transport::create_publisher(
+          impl_->ros_node_.get(),
+          camera_topic,
+          qos.get_publisher_qos(camera_topic).get_rmw_qos_profile()));
+      }
 
     // TODO(louise) Uncomment this once image_transport::Publisher has a function to return the
     // full topic.
@@ -204,7 +205,7 @@
     impl_->camera_info_pub_.push_back(
       impl_->ros_node_->create_publisher<sensor_msgs::msg::CameraInfo>(
         camera_info_topic, qos.get_publisher_qos(camera_info_topic, rclcpp::SensorDataQoS())));
->>>>>>> 57732fe1
+
 
       if (impl_->sensor_type_ != GazeboRosCameraPrivate::DEPTH_ONLY){
       // Image publisher
@@ -259,12 +260,9 @@
     }
   }
 
-<<<<<<< HEAD
   if ((impl_->sensor_type_ == GazeboRosCameraPrivate::DEPTH) || (impl_->sensor_type_ == GazeboRosCameraPrivate::DEPTH_ONLY)) {
-=======
-  if (impl_->sensor_type_ == GazeboRosCameraPrivate::DEPTH) {
     const std::string depth_topic = impl_->camera_name_ + "/depth/image_raw";
->>>>>>> 57732fe1
+    
     // Depth image publisher
     impl_->depth_image_pub_ = image_transport::create_publisher(
       impl_->ros_node_.get(),
