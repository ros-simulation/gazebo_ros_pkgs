--- conflicted
+++ resolved
@@ -57,7 +57,8 @@
 
 #include <ros/ros.h>
 
-namespace gazebo {
+namespace gazebo
+{
 
 enum {
   RIGHT = 0,
@@ -195,23 +196,7 @@
 
 }
 
-<<<<<<< HEAD
-void GazeboRosDiffDrive::publishWheelJointState() 
-=======
-void GazeboRosDiffDrive::Reset()
-{
-  last_update_time_ = parent->GetWorld()->GetSimTime();
-  pose_encoder_.x = 0;
-  pose_encoder_.y = 0;
-  pose_encoder_.theta = 0;
-  x_ = 0;
-  rot_ = 0;
-  joints_[LEFT]->SetMaxForce ( 0, wheel_torque );
-  joints_[RIGHT]->SetMaxForce ( 0, wheel_torque );
-}
-
 void GazeboRosDiffDrive::publishWheelJointState()
->>>>>>> 02ada3ed
 {
     ros::Time current_time = ros::Time::now();
 
@@ -248,27 +233,9 @@
 }
 
 // Update the controller
-void GazeboRosDiffDrive::UpdateChild() 
-{
-<<<<<<< HEAD
+void GazeboRosDiffDrive::UpdateChild()
+{
     updateOdometryEncoder();
-=======
-  
-    /* force reset SetMaxForce since Joint::Reset reset MaxForce to zero at
-       https://bitbucket.org/osrf/gazebo/src/8091da8b3c529a362f39b042095e12c94656a5d1/gazebo/physics/Joint.cc?at=gazebo2_2.2.5#cl-331
-       (this has been solved in https://bitbucket.org/osrf/gazebo/diff/gazebo/physics/Joint.cc?diff2=b64ff1b7b6ff&at=issue_964 )
-       and Joint::Reset is called after ModelPlugin::Reset, so we need to set maxForce to wheel_torque other than GazeboRosDiffDrive::Reset
-       (this seems to be solved in https://bitbucket.org/osrf/gazebo/commits/ec8801d8683160eccae22c74bf865d59fac81f1e)
-    */
-    for ( int i = 0; i < 2; i++ ) {
-      if ( fabs(wheel_torque -joints_[i]->GetMaxForce ( 0 )) > 1e-6 ) {
-        joints_[i]->SetMaxForce ( 0, wheel_torque );
-      }
-    }
-
-
-    if ( odom_source_ == ENCODER ) UpdateOdometryEncoder();
->>>>>>> 02ada3ed
     common::Time current_time = parent->GetWorld()->GetSimTime();
     double seconds_since_last_update = ( current_time - last_update_time_ ).Double();
 
