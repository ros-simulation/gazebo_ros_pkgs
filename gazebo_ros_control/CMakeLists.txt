cmake_minimum_required(VERSION 2.8.3)
project(gazebo_ros_control)

# Load catkin and all dependencies required for this package
find_package(catkin REQUIRED COMPONENTS
  gazebo_dev
  roscpp
  std_msgs
  control_toolbox
  controller_manager
  hardware_interface
  transmission_interface
  pluginlib
  joint_limits_interface
  urdf
  angles
)

<<<<<<< HEAD
# Depend on system install of Gazebo
find_package(GAZEBO REQUIRED)
set(CMAKE_CXX_FLAGS "${CMAKE_CXX_FLAGS} ${GAZEBO_CXX_FLAGS}")

find_package(Boost REQUIRED COMPONENTS thread)

=======
>>>>>>> 08b1feb1
catkin_package(
  CATKIN_DEPENDS
    roscpp
    std_msgs
    controller_manager
    control_toolbox
    pluginlib
    hardware_interface
    transmission_interface
    joint_limits_interface
    urdf
    angles
<<<<<<< HEAD
  DEPENDS
    #GAZEBO  # Re-enable after issue resolved:
    # https://bitbucket.org/osrf/gazebo/issues/2198/gazebo7-linking-error-with-cmake-catkin
  INCLUDE_DIRS
    include
  LIBRARIES
    ${PROJECT_NAME}
    default_robot_hw_sim
=======
  INCLUDE_DIRS include
  LIBRARIES ${PROJECT_NAME} default_robot_hw_sim
>>>>>>> 08b1feb1
)

link_directories(
  ${catkin_LIBRARY_DIRS}
)

include_directories(include
  ${Boost_INCLUDE_DIR}
  ${catkin_INCLUDE_DIRS}
)

## Libraries
add_library(${PROJECT_NAME} src/gazebo_ros_control_plugin.cpp)
target_link_libraries(${PROJECT_NAME} ${catkin_LIBRARIES})

add_library(default_robot_hw_sim src/default_robot_hw_sim.cpp)
target_link_libraries(default_robot_hw_sim ${catkin_LIBRARIES})

## Install
install(TARGETS ${PROJECT_NAME} default_robot_hw_sim
  LIBRARY DESTINATION ${CATKIN_PACKAGE_LIB_DESTINATION}
)

install(DIRECTORY include/${PROJECT_NAME}/
  DESTINATION ${CATKIN_PACKAGE_INCLUDE_DESTINATION}
)

install(FILES robot_hw_sim_plugins.xml
  DESTINATION ${CATKIN_PACKAGE_SHARE_DESTINATION}
)<|MERGE_RESOLUTION|>--- conflicted
+++ resolved
@@ -16,15 +16,6 @@
   angles
 )
 
-<<<<<<< HEAD
-# Depend on system install of Gazebo
-find_package(GAZEBO REQUIRED)
-set(CMAKE_CXX_FLAGS "${CMAKE_CXX_FLAGS} ${GAZEBO_CXX_FLAGS}")
-
-find_package(Boost REQUIRED COMPONENTS thread)
-
-=======
->>>>>>> 08b1feb1
 catkin_package(
   CATKIN_DEPENDS
     roscpp
@@ -37,19 +28,8 @@
     joint_limits_interface
     urdf
     angles
-<<<<<<< HEAD
-  DEPENDS
-    #GAZEBO  # Re-enable after issue resolved:
-    # https://bitbucket.org/osrf/gazebo/issues/2198/gazebo7-linking-error-with-cmake-catkin
-  INCLUDE_DIRS
-    include
-  LIBRARIES
-    ${PROJECT_NAME}
-    default_robot_hw_sim
-=======
   INCLUDE_DIRS include
   LIBRARIES ${PROJECT_NAME} default_robot_hw_sim
->>>>>>> 08b1feb1
 )
 
 link_directories(
