/*********************************************************************
 * Software License Agreement (BSD License)
 *
 *  Copyright (c) 2013, Open Source Robotics Foundation
 *  Copyright (c) 2013, The Johns Hopkins University
 *  All rights reserved.
 *
 *  Redistribution and use in source and binary forms, with or without
 *  modification, are permitted provided that the following conditions
 *  are met:
 *
 *   * Redistributions of source code must retain the above copyright
 *     notice, this list of conditions and the following disclaimer.
 *   * Redistributions in binary form must reproduce the above
 *     copyright notice, this list of conditions and the following
 *     disclaimer in the documentation and/or other materials provided
 *     with the distribution.
 *   * Neither the name of the Open Source Robotics Foundation
 *     nor the names of its contributors may be
 *     used to endorse or promote products derived
 *     from this software without specific prior written permission.
 *
 *  THIS SOFTWARE IS PROVIDED BY THE COPYRIGHT HOLDERS AND CONTRIBUTORS
 *  "AS IS" AND ANY EXPRESS OR IMPLIED WARRANTIES, INCLUDING, BUT NOT
 *  LIMITED TO, THE IMPLIED WARRANTIES OF MERCHANTABILITY AND FITNESS
 *  FOR A PARTICULAR PURPOSE ARE DISCLAIMED. IN NO EVENT SHALL THE
 *  COPYRIGHT OWNER OR CONTRIBUTORS BE LIABLE FOR ANY DIRECT, INDIRECT,
 *  INCIDENTAL, SPECIAL, EXEMPLARY, OR CONSEQUENTIAL DAMAGES (INCLUDING,
 *  BUT NOT LIMITED TO, PROCUREMENT OF SUBSTITUTE GOODS OR SERVICES;
 *  LOSS OF USE, DATA, OR PROFITS; OR BUSINESS INTERRUPTION) HOWEVER
 *  CAUSED AND ON ANY THEORY OF LIABILITY, WHETHER IN CONTRACT, STRICT
 *  LIABILITY, OR TORT (INCLUDING NEGLIGENCE OR OTHERWISE) ARISING IN
 *  ANY WAY OUT OF THE USE OF THIS SOFTWARE, EVEN IF ADVISED OF THE
 *  POSSIBILITY OF SUCH DAMAGE.
 *********************************************************************/

/* Author: Dave Coleman, Jonathan Bohren
   Desc:   Gazebo plugin for ros_control that allows 'hardware_interfaces' to be plugged in
   using pluginlib
*/

// Boost
#include <boost/bind.hpp>

// ROS
#include <ros/ros.h>
#include <pluginlib/class_loader.h>

// Gazebo
#include <gazebo/gazebo.hh>
#include <gazebo/physics/physics.hh>
#include <gazebo/common/common.hh>
#include <gazebo/common/common.hh>

// ros_control
#include <controller_manager/controller_manager.h>
#include <gazebo_ros_control/robot_hw_sim.h>
#include <transmission_interface/transmission_parser.h>

namespace gazebo_ros_control
{

class RosControlPlugin : public gazebo::ModelPlugin
{
public:

  virtual ~RosControlPlugin()
  {
    // Disconnect from gazebo events
    gazebo::event::Events::DisconnectWorldUpdateBegin(update_connection_);
  }

  // Overloaded Gazebo entry point
  void Load(gazebo::physics::ModelPtr parent, sdf::ElementPtr sdf)
  {
    ROS_INFO_STREAM("Loading ros_control_gazebo_plugin...");

    // Save pointers to the model
    parent_model_ = parent;
    sdf_ = sdf;

    // ros callback queue for processing subscription
    deferred_load_thread_ = boost::thread(
      boost::bind(&RosControlPlugin::loadThread, this));
  }

  // Load in seperate thread from Gazebo in case ROS is blocking
  void loadThread()
  {
    // Error message if the model couldn't be found
    if (!parent_model_)
    {
      ROS_ERROR_STREAM_NAMED("loadThread","parent model is NULL");
      return;
    }

    // Initialize ROS interface, if necessary (if we aren't using gazebo_ros_api_plugin)
    if(!ros::isInitialized())
    {
      ROS_ERROR_STREAM("Not loading plugin since ROS hasn't been "
        << "properly initialized.  Try starting gazebo with ros plugin:\n"
        << "  gazebo -s libgazebo_ros_api_plugin.so\n");

      return;
    }

    // Debug output
    /*
      ROS_DEBUG_STREAM_NAMED("ros_control","Plugin XML:");
      std::string temp;
      sdf_->PrintValues(temp);
      std::cout << temp;
    */

    // Get namespace for nodehandle
    // TODO: "topicNamespace" or "rosNamespace"
    if(sdf_->HasElement("robotNamespace")) {
      robot_namespace_ = sdf_->GetElement("robotNamespace")->Get<std::string>();
    } else {
      // TODO: Why not make this default?
      robot_namespace_ = parent_model_->GetName(); // default
    }

    // Get robot_description ROS param name
    if (sdf_->HasElement("robotParam")) {
      robot_description_ = sdf_->GetElement("robotParam")->Get<std::string>();
    } else {
      robot_description_ = "robot_description"; // default
    }

    // Prefix robot description with namespace
    //robot_description_ = robot_namespace_ + "/" + robot_description_;
    //ROS_DEBUG_STREAM_NAMED("loadThread","Using rosparam parameter \""<<robot_description_<<"\" for robot model description.");

    // Get the robot simulation interface type
    if(sdf_->HasElement("robotSimType")) {
      robot_hw_sim_type_str_ = sdf_->Get<std::string>("robotSimType");
    } else {
      robot_hw_sim_type_str_ = "gazebo_ros_control/DefaultRobotHWSim";
      ROS_DEBUG_STREAM_NAMED("loadThread","Using default plugin for RobotHWSim (none specified in URDF/SDF)\""<<robot_hw_sim_type_str_<<"\"");
    }

    // Get the Gazebo simulation period
    ros::Duration sim_period(parent_model_->GetWorld()->GetPhysicsEngine()->GetUpdatePeriod());

    // Decide the plugin control period
    if(sdf_->HasElement("controlPeriod"))
    {
      control_period_ = ros::Duration(sdf_->Get<double>("controlPeriod"));

      // Check the period against the simulation period
      if( control_period_ < sim_period )
      {
        ROS_ERROR_STREAM("Desired controller update period ("<<control_period_
          <<" s) is faster than the gazebo simulation period ("<<sim_period<<" s).");
      }
      else if( control_period_ > sim_period )
      {
        ROS_WARN_STREAM("Desired controller update period ("<<control_period_
          <<" s) is slower than the gazebo simulation period ("<<sim_period<<" s).");
      }
    }
    else
    {
      control_period_ = sim_period;
      ROS_DEBUG_STREAM("Control period not found in URDF/SDF, defaulting to Gazebo period of "
        << control_period_);
    }


<<<<<<< HEAD
=======
    /*
    // Get the joints this plugin is supposed to control
    if(sdf_->HasElement("joint"))
    {
    // get all available joints
    sdf::ElementPtr element_it = sdf_->GetElement("joint");

    while(element_it != sdf::ElementPtr() ) // do while not null
    {
    ROS_DEBUG_STREAM_NAMED("load","Parsed from plugin SDF joint w/name '"
    << element_it->Get<std::string>() << "'");

    // Add joint to vector
    joints_.push_back( element_it->Get<std::string>() );

    element_it = element_it->GetNextElement("joint");
    }
    }
    */

>>>>>>> 0fa74ef2
    // Get parameters/settings for controllers from ROS param server
    model_nh_ = ros::NodeHandle(robot_namespace_);
    nh_ = ros::NodeHandle();
    ROS_INFO("Starting gazebo_ros_control plugin in namespace: %s", robot_namespace_.c_str());

    // Read urdf from ros parameter server then
    // setup actuators and mechanism control node.
    // This call will block if ROS is not properly initialized.
    if (!parseTransmissionsFromURDF())
    {
      ROS_ERROR("Error parsing URDF in gazebo_ros_control plugin, plugin not active.\n");
      return;
    }

    // Load the RobotHWSim abstraction to interface the controllers with the
    // gazebo model
    try
    {
      robot_hw_sim_loader_.reset
        (new pluginlib::ClassLoader<gazebo_ros_control::RobotHWSim>
          ("gazebo_ros_control",
            "gazebo_ros_control::RobotHWSim"));

      robot_hw_sim_ = robot_hw_sim_loader_->createInstance(robot_hw_sim_type_str_);

      if(!robot_hw_sim_->initSim(model_nh_, parent_model_, transmissions_))
      {
        ROS_FATAL("Could not initialize robot simulation interface");
        return;
      }

      // Create the controller manager
      ROS_DEBUG_STREAM_NAMED("ros_control_plugin","Loading controller_manager");
      controller_manager_.reset
        (new controller_manager::ControllerManager(robot_hw_sim_.get(), model_nh_));

      // Listen to the update event. This event is broadcast every simulation iteration.
      update_connection_ =
        gazebo::event::Events::ConnectWorldUpdateBegin
        (boost::bind(&RosControlPlugin::Update, this));

    }
    catch(pluginlib::LibraryLoadException &ex)
    {
      ROS_FATAL_STREAM("Failed to create robot simulation interface loader: "<<ex.what());
    }

    ROS_INFO("Loaded gazebo_ros_control.");
  }

  // Called by the world update start event
  void Update()
  {
    // Get the simulation time and period
    gazebo::common::Time gz_time_now = parent_model_->GetWorld()->GetSimTime();
    ros::Time sim_time_ros(gz_time_now.sec, gz_time_now.nsec);
    ros::Duration sim_period = sim_time_ros - last_sim_time_ros_;

    // Check if we should update the controllers
    if(sim_period >= control_period_) {
      // Store this simulation time
      last_sim_time_ros_ = sim_time_ros;

      // Update the robot simulation with the state of the gazebo model
      robot_hw_sim_->readSim(sim_time_ros, sim_period);

      // Compute the controller commands
      controller_manager_->update(sim_time_ros, sim_period);

      // Update the gazebo model with the result of the controller
      // computation
      robot_hw_sim_->writeSim(sim_time_ros, sim_period);
    }
  }

  // Get the URDF XML from the parameter server
  std::string getURDF(std::string param_name) const
  {
    std::string urdf_string;

    // search and wait for robot_description on param server
    while (urdf_string.empty())
    {
      std::string search_param_name;
      if (nh_.searchParam(param_name, search_param_name))
      {
        ROS_INFO_ONCE("gazebo_ros_control plugin is waiting for model"
          " URDF in parameter [%s] on the ROS param server.", search_param_name.c_str());

        nh_.getParam(search_param_name, urdf_string);
      }
      else
      {
        ROS_INFO("gazebo_ros_control plugin is waiting for model"
          " URDF in parameter [%s] on the ROS param server.", robot_description_.c_str());

        nh_.getParam(param_name, urdf_string);
      }

      usleep(100000);
    }
    ROS_DEBUG_STREAM_NAMED("gazebo_ros_control", "Recieved urdf from param server, parsing...");

    return urdf_string;
  }

  // Get Transmissions from the URDF
  bool parseTransmissionsFromURDF()
  {
    std::string urdf_string = getURDF(robot_description_);

    transmission_interface::TransmissionParser::parse(urdf_string, transmissions_);

    return true;
  }

private:

  // Node Handles
  ros::NodeHandle nh_; // no namespace
  ros::NodeHandle model_nh_; // namespaces to robot name

  // Pointer to the model
  gazebo::physics::ModelPtr parent_model_;
  sdf::ElementPtr sdf_;

  // deferred load in case ros is blocking
  boost::thread deferred_load_thread_;

  // Pointer to the update event connection
  gazebo::event::ConnectionPtr update_connection_;

  // Interface loader
  boost::shared_ptr<pluginlib::ClassLoader<gazebo_ros_control::RobotHWSim> > robot_hw_sim_loader_;
  void load_robot_hw_sim_srv();

  // Strings
  std::string robot_namespace_;
  std::string robot_description_;

  // Transmissions in this plugin's scope
  std::vector<transmission_interface::TransmissionInfo> transmissions_;

  // Robot simulator interface
  std::string robot_hw_sim_type_str_;
  boost::shared_ptr<gazebo_ros_control::RobotHWSim> robot_hw_sim_;

  // Controller manager
  boost::shared_ptr<controller_manager::ControllerManager> controller_manager_;

  // Timing
  ros::Duration control_period_;
  ros::Time last_sim_time_ros_;

};

// Register this plugin with the simulator
GZ_REGISTER_MODEL_PLUGIN(RosControlPlugin);
}<|MERGE_RESOLUTION|>--- conflicted
+++ resolved
@@ -168,29 +168,6 @@
     }
 
 
-<<<<<<< HEAD
-=======
-    /*
-    // Get the joints this plugin is supposed to control
-    if(sdf_->HasElement("joint"))
-    {
-    // get all available joints
-    sdf::ElementPtr element_it = sdf_->GetElement("joint");
-
-    while(element_it != sdf::ElementPtr() ) // do while not null
-    {
-    ROS_DEBUG_STREAM_NAMED("load","Parsed from plugin SDF joint w/name '"
-    << element_it->Get<std::string>() << "'");
-
-    // Add joint to vector
-    joints_.push_back( element_it->Get<std::string>() );
-
-    element_it = element_it->GetNextElement("joint");
-    }
-    }
-    */
-
->>>>>>> 0fa74ef2
     // Get parameters/settings for controllers from ROS param server
     model_nh_ = ros::NodeHandle(robot_namespace_);
     nh_ = ros::NodeHandle();
