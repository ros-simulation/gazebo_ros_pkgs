--- conflicted
+++ resolved
@@ -34,7 +34,7 @@
  *  POSSIBILITY OF SUCH DAMAGE.
  *********************************************************************/
 
-/* Author: Dave Coleman, Johnathan Bohren
+/* Author: Dave Coleman, Jonathan Bohren
    Desc:   Hardware Interface for any simulated robot in Gazebo
 */
 
@@ -230,17 +230,12 @@
   registerInterface(&pj_interface_);
   registerInterface(&vj_interface_);
 
-<<<<<<< HEAD
-    // Initialize the emergency stop code.
-    e_stop_active_ = false;
-    last_e_stop_active_ = false;
-
-    return true;
-  }
-=======
+  // Initialize the emergency stop code.
+  e_stop_active_ = false;
+  last_e_stop_active_ = false;
+
   return true;
 }
->>>>>>> f03c3dd0
 
 void DefaultRobotHWSim::readSim(ros::Time time, ros::Duration period)
 {
@@ -263,6 +258,21 @@
 
 void DefaultRobotHWSim::writeSim(ros::Time time, ros::Duration period)
 {
+  // If the E-stop is active, joints controlled by position commands will maintain their positions.
+  if (e_stop_active_)
+  {
+    if (!last_e_stop_active_)
+    {
+      last_joint_position_command_ = joint_position_;
+      last_e_stop_active_ = true;
+    }
+    joint_position_command_ = last_joint_position_command_;
+  }
+  else
+  {
+    last_e_stop_active_ = false;
+  }
+
   ej_sat_interface_.enforceLimits(period);
   ej_limits_interface_.enforceLimits(period);
   pj_sat_interface_.enforceLimits(period);
@@ -272,49 +282,14 @@
 
   for(unsigned int j=0; j < n_dof_; j++)
   {
-<<<<<<< HEAD
-    // If the E-stop is active, joints controlled by position commands will maintain their positions.
-    if (e_stop_active_)
-    {
-      if (!last_e_stop_active_)
-      {
-        last_joint_position_command_ = joint_position_;
-        last_e_stop_active_ = true;
-      }
-      joint_position_command_ = last_joint_position_command_;
-    }
-    else
-    {
-      last_e_stop_active_ = false;
-    }
-
-    ej_sat_interface_.enforceLimits(period);
-    ej_limits_interface_.enforceLimits(period);
-    pj_sat_interface_.enforceLimits(period);
-    pj_limits_interface_.enforceLimits(period);
-    vj_sat_interface_.enforceLimits(period);
-    vj_limits_interface_.enforceLimits(period);
-
-    for(unsigned int j=0; j < n_dof_; j++)
-    {
-      switch (joint_control_methods_[j])
-      {
-        case EFFORT:
-          {
-            const double effort = e_stop_active_ ? 0 : joint_effort_command_[j];
-            sim_joints_[j]->SetForce(0, effort);
-          }
-          break;
-=======
     switch (joint_control_methods_[j])
     {
       case EFFORT:
         {
-          const double effort = joint_effort_command_[j];
+          const double effort = e_stop_active_ ? 0 : joint_effort_command_[j];
           sim_joints_[j]->SetForce(0, effort);
         }
         break;
->>>>>>> f03c3dd0
 
       case POSITION:
 #if GAZEBO_MAJOR_VERSION >= 4
@@ -344,19 +319,6 @@
               error = joint_position_command_[j] - joint_position_[j];
           }
 
-<<<<<<< HEAD
-        case VELOCITY:
-          sim_joints_[j]->SetVelocity(0, e_stop_active_ ? 0 : joint_velocity_command_[j]);
-          break;
-
-        case VELOCITY_PID:
-          double error;
-          if (e_stop_active_)
-            error = -joint_velocity_[j];
-          else
-            error = joint_velocity_command_[j] - joint_velocity_[j];
-=======
->>>>>>> f03c3dd0
           const double effort_limit = joint_effort_limits_[j];
           const double effort = clamp(pid_controllers_[j].computeCommand(error, period),
                                       -effort_limit, effort_limit);
@@ -365,11 +327,15 @@
         break;
 
       case VELOCITY:
-        sim_joints_[j]->SetVelocity(0, joint_velocity_command_[j]);
+        sim_joints_[j]->SetVelocity(0, e_stop_active_ ? 0 : joint_velocity_command_[j]);
         break;
 
       case VELOCITY_PID:
-        const double error = joint_velocity_command_[j] - joint_velocity_[j];
+        double error;
+        if (e_stop_active_)
+          error = -joint_velocity_[j];
+        else
+          error = joint_velocity_command_[j] - joint_velocity_[j];
         const double effort_limit = joint_effort_limits_[j];
         const double effort = clamp(pid_controllers_[j].computeCommand(error, period),
                                     -effort_limit, effort_limit);
@@ -379,44 +345,18 @@
   }
 }
 
-<<<<<<< HEAD
-  void eStopActive(const bool active)
-  {
-    e_stop_active_ = active;
-  }
-
-private:
-  // Methods used to control a joint.
-  enum ControlMethod {EFFORT, POSITION, POSITION_PID, VELOCITY, VELOCITY_PID};
-
-  // Register the limits of the joint specified by joint_name and joint_handle. The limits are
-  // retrieved from joint_limit_nh. If urdf_model is not NULL, limits are retrieved from it also.
-  // Return the joint's type, lower position limit, upper position limit, and effort limit.
-  void registerJointLimits(const std::string& joint_name,
-                           const hardware_interface::JointHandle& joint_handle,
-                           const ControlMethod ctrl_method,
-                           const ros::NodeHandle& joint_limit_nh,
-                           const urdf::Model *const urdf_model,
-                           int *const joint_type, double *const lower_limit,
-                           double *const upper_limit, double *const effort_limit)
-  {
-    *joint_type = urdf::Joint::UNKNOWN;
-    *lower_limit = -std::numeric_limits<double>::max();
-    *upper_limit = std::numeric_limits<double>::max();
-    *effort_limit = std::numeric_limits<double>::max();
-=======
->>>>>>> f03c3dd0
-
-// Register the limits of the joint specified by joint_name and joint_handle. The limits are
-// retrieved from joint_limit_nh. If urdf_model is not NULL, limits are retrieved from it also.
-// Return the joint's type, lower position limit, upper position limit, and effort limit.
+void DefaultRobotHWSim::eStopActive(const bool active)
+{
+  e_stop_active_ = active;
+}
+
 void DefaultRobotHWSim::registerJointLimits(const std::string& joint_name,
-                         const hardware_interface::JointHandle& joint_handle,
-                         const ControlMethod ctrl_method,
-                         const ros::NodeHandle& joint_limit_nh,
-                         const urdf::Model *const urdf_model,
-                         int *const joint_type, double *const lower_limit,
-                         double *const upper_limit, double *const effort_limit)
+                                            const hardware_interface::JointHandle& joint_handle,
+                                            const ControlMethod ctrl_method,
+                                            const ros::NodeHandle& joint_limit_nh,
+                                            const urdf::Model *const urdf_model,
+                                            int *const joint_type, double *const lower_limit,
+                                            double *const upper_limit, double *const effort_limit)
 {
   *joint_type = urdf::Joint::UNKNOWN;
   *lower_limit = -std::numeric_limits<double>::max();
@@ -529,46 +469,6 @@
   }
 }
 
-<<<<<<< HEAD
-  unsigned int n_dof_;
-
-  hardware_interface::JointStateInterface    js_interface_;
-  hardware_interface::EffortJointInterface   ej_interface_;
-  hardware_interface::PositionJointInterface pj_interface_;
-  hardware_interface::VelocityJointInterface vj_interface_;
-
-  joint_limits_interface::EffortJointSaturationInterface   ej_sat_interface_;
-  joint_limits_interface::EffortJointSoftLimitsInterface   ej_limits_interface_;
-  joint_limits_interface::PositionJointSaturationInterface pj_sat_interface_;
-  joint_limits_interface::PositionJointSoftLimitsInterface pj_limits_interface_;
-  joint_limits_interface::VelocityJointSaturationInterface vj_sat_interface_;
-  joint_limits_interface::VelocityJointSoftLimitsInterface vj_limits_interface_;
-
-  std::vector<std::string> joint_names_;
-  std::vector<int> joint_types_;
-  std::vector<double> joint_lower_limits_;
-  std::vector<double> joint_upper_limits_;
-  std::vector<double> joint_effort_limits_;
-  std::vector<ControlMethod> joint_control_methods_;
-  std::vector<control_toolbox::Pid> pid_controllers_;
-  std::vector<double> joint_position_;
-  std::vector<double> joint_velocity_;
-  std::vector<double> joint_effort_;
-  std::vector<double> joint_effort_command_;
-  std::vector<double> joint_position_command_;
-  std::vector<double> last_joint_position_command_;
-  std::vector<double> joint_velocity_command_;
-
-  std::vector<gazebo::physics::JointPtr> sim_joints_;
-
-  // e_stop_active_ is true if the emergency stop is active.
-  bool e_stop_active_, last_e_stop_active_;
-};
-
-typedef boost::shared_ptr<DefaultRobotHWSim> DefaultRobotHWSimPtr;
-=======
->>>>>>> f03c3dd0
-
 }
 
 PLUGINLIB_EXPORT_CLASS(gazebo_ros_control::DefaultRobotHWSim, gazebo_ros_control::RobotHWSim)