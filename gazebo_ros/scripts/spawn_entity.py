--- conflicted
+++ resolved
@@ -222,11 +222,8 @@
         initial_pose.orientation.y = q[2]
         initial_pose.orientation.z = q[3]
 
-<<<<<<< HEAD
-        success, message = self._spawn_entity(entity_xml, initial_pose)
-=======
-        success = self._spawn_entity(entity_xml, initial_pose, self.args.spawn_service_timeout)
->>>>>>> 921c76a5
+        success, message = self._spawn_entity(entity_xml, initial_pose,
+            self.args.spawn_service_timeout)
         if not success:
             self.get_logger().error('Spawn service failed. Error was: %s' % message)
             return 1
