--- conflicted
+++ resolved
@@ -776,26 +776,6 @@
   }
   else
   {
-<<<<<<< HEAD
-    /**
-     * @brief creates a header for the result
-     * @author Markus Bader markus.bader@tuwien.ac.at
-     * @date 21th Nov 2014
-     **/
-    {
-      std::map<std::string, unsigned int>::iterator it = access_count_get_model_state_.find(req.model_name);
-      if(it == access_count_get_model_state_.end()) {
-	access_count_get_model_state_.insert( std::pair<std::string, unsigned int>(req.model_name, 1) );
-	res.header.seq = 1;
-	
-      } else {
-	it->second++;
-	res.header.seq = it->second;
-      }
-      res.header.stamp = ros::Time::now();
-      res.header.frame_id = req.relative_entity_name; /// @brief this is a redundant information
-    }
-=======
     // creates a header for the result
     std::map<std::string, unsigned int>::iterator it = access_count_get_model_state_.find(req.model_name);
     if(it == access_count_get_model_state_.end())
@@ -811,7 +791,6 @@
     res.header.stamp = ros::Time::now();
     res.header.frame_id = req.relative_entity_name; /// @brief this is a redundant information
     
->>>>>>> 9a612e10
     // get model pose
     gazebo::math::Pose       model_pose = model->GetWorldPose();
     gazebo::math::Vector3    model_pos = model_pose.pos;
