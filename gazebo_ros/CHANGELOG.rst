--- conflicted
+++ resolved
@@ -2,16 +2,10 @@
 Changelog for package gazebo_ros
 ^^^^^^^^^^^^^^^^^^^^^^^^^^^^^^^^
 
-<<<<<<< HEAD
 3.4.2 (2019-11-12)
 ------------------
 * Merge branch 'ros2' into eloquent
 * Remove ROS-specific arguments before passing to argparse (`#994 <https://github.com/ros-simulation/gazebo_ros_pkgs/issues/994>`_) (`#1013 <https://github.com/ros-simulation/gazebo_ros_pkgs/issues/1013>`_)
-=======
-3.3.4 (2019-09-18)
-------------------
-* Remove ROS-specific arguments before passing to argparse (`#994 <https://github.com/ros-simulation/gazebo_ros_pkgs/issues/994>`_)
->>>>>>> 2e6459b6
   This resolves argparse errors when trying to launch the spawn_entity script as a ROS node.
   For example, a launch file like the following wouldn't work without this change:
   <launch>
@@ -23,7 +17,6 @@
   args="-entity foo -file /path/to/my/model/foo.urdf" />
   </launch>
   Signed-off-by: Jacob Perron <jacob@openrobotics.org>
-<<<<<<< HEAD
 * [ros2] Add remapping tag (`#1011 <https://github.com/ros-simulation/gazebo_ros_pkgs/issues/1011>`_)
   * add --ros-args and a remapping element for ros arguments
   Signed-off-by: Mikael Arguedas <mikael.arguedas@gmail.com>
@@ -46,30 +39,10 @@
   * Uncommenting bond option on spawn_entity (wait Ctrl+C then remove entity)
   Signed-off-by: Louise Poubel <louise@openrobotics.org>
 * [ros2] Conditional launch includes (`#979 <https://github.com/ros-simulation/gazebo_ros_pkgs/issues/979>`_)
-=======
-* [ros2] Remove ported / deprecated (`#989 <https://github.com/ros-simulation/gazebo_ros_pkgs/issues/989>`_)
-  Signed-off-by: Louise Poubel <louise@openrobotics.org>
-* linter :sweat_smile:
-  Signed-off-by: Louise Poubel <louise@openrobotics.org>
-* [ros2] Uncommenting bond option on spawn_entity (wait Ctrl+C then remove entity) (`#986 <https://github.com/ros-simulation/gazebo_ros_pkgs/issues/986>`_)
-  * Uncommenting bond option on spawn_entity (wait Ctrl+C then remove entity)
-  Instead of waiting for a shutdown callback to be created in rclpy,
-  we can use the try/except to get the SIGINT signal, then delete the entity.
-  * Message formatting
-  Signed-off-by: Louise Poubel <louise@openrobotics.org>
-* Contributors: Jacob Perron, Louise Poubel, alexfneves, chapulina
-
-3.3.3 (2019-08-23)
-------------------
-* [ros2] Conditional launch includes (`#979 <https://github.com/ros-simulation/gazebo_ros_pkgs/issues/979>`_)
-  * [ros2] Conditional launch includes
-  Signed-off-by: Louise Poubel <louise@openrobotics.org>
->>>>>>> 2e6459b6
   * remove unused import
   Signed-off-by: Louise Poubel <louise@openrobotics.org>
 * Add maintainer (`#985 <https://github.com/ros-simulation/gazebo_ros_pkgs/issues/985>`_)
   Signed-off-by: Louise Poubel <louise@openrobotics.org>
-<<<<<<< HEAD
 * [ros2] Spawn <plugin> without <ros> (`#983 <https://github.com/ros-simulation/gazebo_ros_pkgs/issues/983>`_)
   Signed-off-by: Louise Poubel <louise@openrobotics.org>
 * Merge pull request `#980 <https://github.com/ros-simulation/gazebo_ros_pkgs/issues/980>`_ from shiveshkhaitan/forward_port
@@ -100,7 +73,42 @@
   * [ros2] Port time commands (pause / reset) (`#866 <https://github.com/ros-simulation/gazebo_ros_pkgs/issues/866>`_)
   * relative -> reference
 * Contributors: Karsten Knese, Louise Poubel, Shivesh Khaitan, alexfneves, chapulina
-=======
+
+3.3.4 (2019-09-18)
+------------------
+* Remove ROS-specific arguments before passing to argparse (`#994 <https://github.com/ros-simulation/gazebo_ros_pkgs/issues/994>`_)
+  This resolves argparse errors when trying to launch the spawn_entity script as a ROS node.
+  For example, a launch file like the following wouldn't work without this change:
+  <launch>
+  <arg name="model_urdf" default="$(find-pkg-share mymodels)/urdf/ball.urdf" />
+  <node
+  pkg="gazebo_ros"
+  exec="spawn_entity.py"
+  name="spawner"
+  args="-entity foo -file /path/to/my/model/foo.urdf" />
+  </launch>
+  Signed-off-by: Jacob Perron <jacob@openrobotics.org>
+* [ros2] Remove ported / deprecated (`#989 <https://github.com/ros-simulation/gazebo_ros_pkgs/issues/989>`_)
+  Signed-off-by: Louise Poubel <louise@openrobotics.org>
+* linter :sweat_smile:
+  Signed-off-by: Louise Poubel <louise@openrobotics.org>
+* [ros2] Uncommenting bond option on spawn_entity (wait Ctrl+C then remove entity) (`#986 <https://github.com/ros-simulation/gazebo_ros_pkgs/issues/986>`_)
+  * Uncommenting bond option on spawn_entity (wait Ctrl+C then remove entity)
+  Instead of waiting for a shutdown callback to be created in rclpy,
+  we can use the try/except to get the SIGINT signal, then delete the entity.
+  * Message formatting
+  Signed-off-by: Louise Poubel <louise@openrobotics.org>
+* Contributors: Jacob Perron, Louise Poubel, alexfneves, chapulina
+
+3.3.3 (2019-08-23)
+------------------
+* [ros2] Conditional launch includes (`#979 <https://github.com/ros-simulation/gazebo_ros_pkgs/issues/979>`_)
+  * [ros2] Conditional launch includes
+  Signed-off-by: Louise Poubel <louise@openrobotics.org>
+  * remove unused import
+  Signed-off-by: Louise Poubel <louise@openrobotics.org>
+* Add maintainer (`#985 <https://github.com/ros-simulation/gazebo_ros_pkgs/issues/985>`_)
+  Signed-off-by: Louise Poubel <louise@openrobotics.org>
 * Address reviews on `#868 <https://github.com/ros-simulation/gazebo_ros_pkgs/issues/868>`_ (`#972 <https://github.com/ros-simulation/gazebo_ros_pkgs/issues/972>`_)
   * [ros2] World plugin to get/set entity state services (`#839 <https://github.com/ros-simulation/gazebo_ros_pkgs/issues/839>`_)
   remove status_message
@@ -184,7 +192,6 @@
   * [ros2] Port time commands (pause / reset) (`#866 <https://github.com/ros-simulation/gazebo_ros_pkgs/issues/866>`_)
   * relative -> reference
 * Contributors: Shivesh Khaitan, chapulina
->>>>>>> 2e6459b6
 
 3.3.1 (2019-05-30)
 ------------------
